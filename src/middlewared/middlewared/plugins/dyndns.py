from middlewared.schema import accepts, Bool, Dict, Int, List, Str
<<<<<<< HEAD
from middlewared.service import SystemServiceService, private
import middlewared.sqlalchemy as sa


class DynDNSModel(sa.Model):
    __tablename__ = 'services_dynamicdns'

    id = sa.Column(sa.Integer(), primary_key=True)
    ddns_provider = sa.Column(sa.String(120), default='dyndns@3322.org')
    ddns_domain = sa.Column(sa.String(120))
    ddns_username = sa.Column(sa.String(120))
    ddns_password = sa.Column(sa.String(120))
    ddns_checkip_ssl = sa.Column(sa.Boolean())
    ddns_checkip_server = sa.Column(sa.String(150))
    ddns_checkip_path = sa.Column(sa.String(150))
    ddns_ssl = sa.Column(sa.Boolean())
    ddns_custom_ddns_server = sa.Column(sa.String(150))
    ddns_custom_ddns_path = sa.Column(sa.String(150))
    ddns_period = sa.Column(sa.Integer())
=======
from middlewared.service import SystemServiceService, private, ValidationErrors
>>>>>>> e8820968


class DynDNSService(SystemServiceService):

    class Config:
        service = "dynamicdns"
        datastore_extend = "dyndns.dyndns_extend"
        datastore_prefix = "ddns_"

    @private
    async def dyndns_extend(self, dyndns):
        dyndns["password"] = await self.middleware.call("pwenc.decrypt", dyndns["password"])
        dyndns["domain"] = dyndns["domain"].replace(',', ' ').replace(';', ' ').split()
        return dyndns

    @accepts()
    async def provider_choices(self):
        """
        List supported Dynamic DNS Service Providers.
        """
        return {
            'default@changeip.com': 'changeip.com',
            'default@cloudxns.net': 'cloudxns.net',
            'default@ddnss.de': 'ddnss.de',
            'default@dhis.org': 'dhis.org',
            'default@dnsexit.com': 'dnsexit.com',
            'default@dnsomatic.com': 'dnsomatic.com',
            'default@dnspod.cn': 'dnspod.cn',
            'default@domains.google.com': 'domains.google.com',
            'default@dtdns.com': 'dtdns.com',
            'default@duckdns.org': 'duckdns.org',
            'default@duiadns.net': 'duiadns.net',
            'default@dyndns.org': 'dyndns.org',
            'default@dynsip.org': 'dynsip.org',
            'default@dynv6.com': 'dynv6.com',
            'default@easydns.com': 'easydns.com',
            'default@freedns.afraid.org': 'freedns.afraid.org',
            'default@freemyip.com': 'freemyip.com',
            'default@gira.de': 'gira.de',
            'default@ipv4.dynv6.com': 'ipv4.dynv6.com',
            'default@loopia.com': 'loopia.com',
            'default@no-ip.com': 'no-ip.com',
            'default@ovh.com': 'ovh.com',
            'default@sitelutions.com': 'sitelutions.com',
            'default@spdyn.de': 'spdyn.de',
            'default@strato.com': 'strato.com',
            'default@tunnelbroker.net': 'tunnelbroker.net',
            'default@tzo.com': 'tzo.com',
            'default@zerigo.com': 'zerigo.com',
            'default@zoneedit.com': 'zoneedit.com',
            'dyndns@3322.org': '3322.org',
            'ipv4@nsupdate.info': 'nsupdate.info',
            'ipv6tb@he.net': 'he.net'
        }

    @private
    async def validate_data(self, data, schema):
        verrors = ValidationErrors()
        provider = data['provider']
        if provider == 'custom':
            for k in ('custom_ddns_server', 'custom_ddns_path'):
                if not data[k]:
                    verrors.add(
                        f'{schema}.{k}',
                        'Required when using a custom provider.'
                    )
        elif provider not in (await self.provider_choices()):
            verrors.add(
                f'{schema}.provider',
                'Please select a valid provider.'
            )

        verrors.check()

    @accepts(Dict(
        'dyndns_update',
        Str('provider'),
        Bool('checkip_ssl'),
        Str('checkip_server'),
        Str('checkip_path'),
        Bool('ssl'),
        Str('custom_ddns_server'),
        Str('custom_ddns_path'),
        List('domain', items=[Str('domain')], empty=False),
        Str('username'),
        Str('password'),
        Int('period'),
        update=True
    ))
    async def do_update(self, data):
        """
        Update dynamic dns service configuration.

        `period` indicates how often the IP is checked in seconds.

        `ssl` if set to true, makes sure that HTTPS is used for the connection to the server which updates the
        DNS record.
        """
        old = await self.config()

        new = old.copy()
        new.update(data)

        await self.validate_data(new, 'dyndns_update')

        new["domain"] = " ".join(new["domain"])
        new["password"] = await self.middleware.call("pwenc.encrypt", new["password"])

        await self._update_service(old, new)

        await self.dyndns_extend(new)

        return await self.config()<|MERGE_RESOLUTION|>--- conflicted
+++ resolved
@@ -1,6 +1,5 @@
 from middlewared.schema import accepts, Bool, Dict, Int, List, Str
-<<<<<<< HEAD
-from middlewared.service import SystemServiceService, private
+from middlewared.service import SystemServiceService, private, ValidationErrors
 import middlewared.sqlalchemy as sa
 
 
@@ -19,9 +18,6 @@
     ddns_custom_ddns_server = sa.Column(sa.String(150))
     ddns_custom_ddns_path = sa.Column(sa.String(150))
     ddns_period = sa.Column(sa.Integer())
-=======
-from middlewared.service import SystemServiceService, private, ValidationErrors
->>>>>>> e8820968
 
 
 class DynDNSService(SystemServiceService):
