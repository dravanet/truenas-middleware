--- conflicted
+++ resolved
@@ -8,19 +8,10 @@
                     window.location='{% url "system_debug" %}';
                 </script>
             </button>
-<<<<<<< HEAD
-=======
-            <button id="btn_{% cls_name form %}_FwUpdate" data-dojo-type="dijit.form.Button" type="button">
-                {% trans "Firmware Update" %}
-                <script type="dojo/method" data-dojo-event="onClick" data-dojo-args="evt">
-                    addObject('{% trans "Firmware Update"|force_escape|force_escape %}', '{% url "system_firmwizard" %}');
-                </script>
-            </button>
             <button id="btn_{% cls_name form %}_Backup" data-dojo-type="dijit.form.Button" type="button">
                 {% trans "Backup" %}
                 <script type="dojo/method" data-dojo-event="onClick" data-dojo-args="evt">
                     editObject('{% trans "Backup"|force_escape|force_escape %}', '{% url "system_backup" %}');
                 </script>
             </button>
->>>>>>> 6735c07b
 {% endblock %}